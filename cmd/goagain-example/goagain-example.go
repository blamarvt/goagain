package main

import (
	"github.com/rcrowley/goagain"
	"log"
	"net"
	"time"
)

func main() {
	var (
		err error
		l net.Listener
		ppid int
	)

	// Get the listener and ppid from the environment.  If this is successful,
	// this process is a child that's inheriting and open listener from ppid.
	l, ppid, err = goagain.GetEnvs()

	if nil != err {

		// Listen on a TCP or a UNIX domain socket (the latter is commented).
		laddr, err := net.ResolveTCPAddr("tcp", "127.0.0.1:48879")
		if nil != err {
			log.Fatalln(err)
		}
		log.Printf("listening on %v", laddr)
		l, err = net.ListenTCP("tcp", laddr)
		/*
			laddr, err := net.ResolveUnixAddr("unix", "127.0.0.1:48879")
			if nil != err {
				log.Println(err)
				os.Exit(1)
			}
			log.Printf("listening on %v", laddr)
			l, err = net.ListenUnix("unix", laddr)
		*/
		if nil != err {
			log.Fatalln(err)
		}

		// Accept connections in a new goroutine.
		go serve(l)

	} else {

		// Resume listening and accepting connections in a new goroutine.
		log.Printf("resuming listening on %v", l.Addr())
		go serve(l)

		// Kill the parent, now that the child has started successfully.
		if err := goagain.KillParent(ppid); nil != err {
			log.Fatalln(err)
		}

	}

	// Block the main goroutine awaiting signals.
	if err := goagain.AwaitSignals(l); nil != err {
		log.Fatalln(err)
	}

	// Do whatever's necessary to ensure a graceful exit like waiting for
	// goroutines to terminate or a channel to become closed.

	// In this case, we'll simply stop listening and wait one second.
	if err := l.Close(); nil != err {
		log.Fatalln(err)
	}
	time.Sleep(1e9)

}

<<<<<<< HEAD
func serve(l *net.TCPListener) {
	for {
		c, err := l.AcceptTCP()
		if nil != err {
			err = err.(*net.OpError).Err
			if goagain.ErrClosing.Error() != err.Error() {
				log.Fatalln(err)
			}
			break
		}
		c.Write([]byte("Hello, world!\n"))
		c.Close()
	}
=======
func serve(l net.Listener) {
	log.Println("TODO l.Accept()")
>>>>>>> 440255e5
}<|MERGE_RESOLUTION|>--- conflicted
+++ resolved
@@ -72,10 +72,9 @@
 
 }
 
-<<<<<<< HEAD
-func serve(l *net.TCPListener) {
+func serve(l net.Listener) {
 	for {
-		c, err := l.AcceptTCP()
+		c, err := l.Accept()
 		if nil != err {
 			err = err.(*net.OpError).Err
 			if goagain.ErrClosing.Error() != err.Error() {
@@ -86,8 +85,4 @@
 		c.Write([]byte("Hello, world!\n"))
 		c.Close()
 	}
-=======
-func serve(l net.Listener) {
-	log.Println("TODO l.Accept()")
->>>>>>> 440255e5
 }